--- conflicted
+++ resolved
@@ -2,12 +2,8 @@
 obj-y	+= manage.o
 obj-$(CONFIG_HOTPLUG_CPU)		+= cpu_hotplug.o
 endif
-<<<<<<< HEAD
 obj-$(CONFIG_X86)			+= fallback.o
-obj-y	+= grant-table.o features.o events.o
-=======
 obj-y	+= grant-table.o features.o events.o balloon.o
->>>>>>> 6a7ed405
 obj-y	+= xenbus/
 
 nostackp := $(call cc-option, -fno-stack-protector)
