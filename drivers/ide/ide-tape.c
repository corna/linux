/*
 * IDE ATAPI streaming tape driver.
 *
 * Copyright (C) 1995-1999  Gadi Oxman <gadio@netvision.net.il>
 * Copyright (C) 2003-2005  Bartlomiej Zolnierkiewicz
 *
 * This driver was constructed as a student project in the software laboratory
 * of the faculty of electrical engineering in the Technion - Israel's
 * Institute Of Technology, with the guide of Avner Lottem and Dr. Ilana David.
 *
 * It is hereby placed under the terms of the GNU general public license.
 * (See linux/COPYING).
 *
 * For a historical changelog see
 * Documentation/ide/ChangeLog.ide-tape.1995-2002
 */

#define DRV_NAME "ide-tape"

#define IDETAPE_VERSION "1.20"

#include <linux/module.h>
#include <linux/types.h>
#include <linux/string.h>
#include <linux/kernel.h>
#include <linux/delay.h>
#include <linux/timer.h>
#include <linux/mm.h>
#include <linux/interrupt.h>
#include <linux/jiffies.h>
#include <linux/major.h>
#include <linux/errno.h>
#include <linux/genhd.h>
#include <linux/slab.h>
#include <linux/pci.h>
#include <linux/ide.h>
#include <linux/smp_lock.h>
#include <linux/completion.h>
#include <linux/bitops.h>
#include <linux/mutex.h>
#include <scsi/scsi.h>

#include <asm/byteorder.h>
#include <linux/irq.h>
#include <linux/uaccess.h>
#include <linux/io.h>
#include <asm/unaligned.h>
#include <linux/mtio.h>

enum {
	/* output errors only */
	DBG_ERR =		(1 << 0),
	/* output all sense key/asc */
	DBG_SENSE =		(1 << 1),
	/* info regarding all chrdev-related procedures */
	DBG_CHRDEV =		(1 << 2),
	/* all remaining procedures */
	DBG_PROCS =		(1 << 3),
};

/* define to see debug info */
#define IDETAPE_DEBUG_LOG		0

#if IDETAPE_DEBUG_LOG
#define debug_log(lvl, fmt, args...)			\
{							\
	if (tape->debug_mask & lvl)			\
	printk(KERN_INFO "ide-tape: " fmt, ## args);	\
}
#else
#define debug_log(lvl, fmt, args...) do {} while (0)
#endif

/**************************** Tunable parameters *****************************/
/*
 * After each failed packet command we issue a request sense command and retry
 * the packet command IDETAPE_MAX_PC_RETRIES times.
 *
 * Setting IDETAPE_MAX_PC_RETRIES to 0 will disable retries.
 */
#define IDETAPE_MAX_PC_RETRIES		3

/*
 * The following parameter is used to select the point in the internal tape fifo
 * in which we will start to refill the buffer. Decreasing the following
 * parameter will improve the system's latency and interactive response, while
 * using a high value might improve system throughput.
 */
#define IDETAPE_FIFO_THRESHOLD		2

/*
 * DSC polling parameters.
 *
 * Polling for DSC (a single bit in the status register) is a very important
 * function in ide-tape. There are two cases in which we poll for DSC:
 *
 * 1. Before a read/write packet command, to ensure that we can transfer data
 * from/to the tape's data buffers, without causing an actual media access.
 * In case the tape is not ready yet, we take out our request from the device
 * request queue, so that ide.c could service requests from the other device
 * on the same interface in the meantime.
 *
 * 2. After the successful initialization of a "media access packet command",
 * which is a command that can take a long time to complete (the interval can
 * range from several seconds to even an hour). Again, we postpone our request
 * in the middle to free the bus for the other device. The polling frequency
 * here should be lower than the read/write frequency since those media access
 * commands are slow. We start from a "fast" frequency - IDETAPE_DSC_MA_FAST
 * (1 second), and if we don't receive DSC after IDETAPE_DSC_MA_THRESHOLD
 * (5 min), we switch it to a lower frequency - IDETAPE_DSC_MA_SLOW (1 min).
 *
 * We also set a timeout for the timer, in case something goes wrong. The
 * timeout should be longer then the maximum execution time of a tape operation.
 */

/* DSC timings. */
#define IDETAPE_DSC_RW_MIN		5*HZ/100	/* 50 msec */
#define IDETAPE_DSC_RW_MAX		40*HZ/100	/* 400 msec */
#define IDETAPE_DSC_RW_TIMEOUT		2*60*HZ		/* 2 minutes */
#define IDETAPE_DSC_MA_FAST		2*HZ		/* 2 seconds */
#define IDETAPE_DSC_MA_THRESHOLD	5*60*HZ		/* 5 minutes */
#define IDETAPE_DSC_MA_SLOW		30*HZ		/* 30 seconds */
#define IDETAPE_DSC_MA_TIMEOUT		2*60*60*HZ	/* 2 hours */

/*************************** End of tunable parameters ***********************/

/* tape directions */
enum {
	IDETAPE_DIR_NONE  = (1 << 0),
	IDETAPE_DIR_READ  = (1 << 1),
	IDETAPE_DIR_WRITE = (1 << 2),
};

/* Tape door status */
#define DOOR_UNLOCKED			0
#define DOOR_LOCKED			1
#define DOOR_EXPLICITLY_LOCKED		2

/* Some defines for the SPACE command */
#define IDETAPE_SPACE_OVER_FILEMARK	1
#define IDETAPE_SPACE_TO_EOD		3

/* Some defines for the LOAD UNLOAD command */
#define IDETAPE_LU_LOAD_MASK		1
#define IDETAPE_LU_RETENSION_MASK	2
#define IDETAPE_LU_EOT_MASK		4

/* Structures related to the SELECT SENSE / MODE SENSE packet commands. */
#define IDETAPE_BLOCK_DESCRIPTOR	0
#define IDETAPE_CAPABILITIES_PAGE	0x2a

/*
 * Most of our global data which we need to save even as we leave the driver due
 * to an interrupt or a timer event is stored in the struct defined below.
 */
typedef struct ide_tape_obj {
	ide_drive_t		*drive;
	struct ide_driver	*driver;
	struct gendisk		*disk;
	struct device		dev;

	/* used by REQ_IDETAPE_{READ,WRITE} requests */
	struct ide_atapi_pc queued_pc;

	/*
	 * DSC polling variables.
	 *
	 * While polling for DSC we use postponed_rq to postpone the current
	 * request so that ide.c will be able to service pending requests on the
	 * other device. Note that at most we will have only one DSC (usually
	 * data transfer) request in the device request queue.
	 */
	struct request *postponed_rq;
	/* The time in which we started polling for DSC */
	unsigned long dsc_polling_start;
	/* Timer used to poll for dsc */
	struct timer_list dsc_timer;
	/* Read/Write dsc polling frequency */
	unsigned long best_dsc_rw_freq;
	unsigned long dsc_poll_freq;
	unsigned long dsc_timeout;

	/* Read position information */
	u8 partition;
	/* Current block */
	unsigned int first_frame;

	/* Last error information */
	u8 sense_key, asc, ascq;

	/* Character device operation */
	unsigned int minor;
	/* device name */
	char name[4];
	/* Current character device data transfer direction */
	u8 chrdev_dir;

	/* tape block size, usually 512 or 1024 bytes */
	unsigned short blk_size;
	int user_bs_factor;

	/* Copy of the tape's Capabilities and Mechanical Page */
	u8 caps[20];

	/*
	 * Active data transfer request parameters.
	 *
	 * At most, there is only one ide-tape originated data transfer request
	 * in the device request queue. This allows ide.c to easily service
	 * requests from the other device when we postpone our active request.
	 */

	/* Data buffer size chosen based on the tape's recommendation */
	int buffer_size;
	/* Staging buffer of buffer_size bytes */
	void *buf;
	/* The read/write cursor */
	void *cur;
	/* The number of valid bytes in buf */
	size_t valid;

	/* Measures average tape speed */
	unsigned long avg_time;
	int avg_size;
	int avg_speed;

	/* the door is currently locked */
	int door_locked;
	/* the tape hardware is write protected */
	char drv_write_prot;
	/* the tape is write protected (hardware or opened as read-only) */
	char write_prot;

	u32 debug_mask;
} idetape_tape_t;

static DEFINE_MUTEX(idetape_ref_mutex);

static struct class *idetape_sysfs_class;

static void ide_tape_release(struct device *);

static struct ide_tape_obj *idetape_devs[MAX_HWIFS * MAX_DRIVES];

static struct ide_tape_obj *ide_tape_get(struct gendisk *disk, bool cdev,
					 unsigned int i)
{
	struct ide_tape_obj *tape = NULL;

	mutex_lock(&idetape_ref_mutex);

	if (cdev)
		tape = idetape_devs[i];
	else
		tape = ide_drv_g(disk, ide_tape_obj);

	if (tape) {
		if (ide_device_get(tape->drive))
			tape = NULL;
		else
			get_device(&tape->dev);
	}

	mutex_unlock(&idetape_ref_mutex);
	return tape;
}

static void ide_tape_put(struct ide_tape_obj *tape)
{
	ide_drive_t *drive = tape->drive;

	mutex_lock(&idetape_ref_mutex);
	put_device(&tape->dev);
	ide_device_put(drive);
	mutex_unlock(&idetape_ref_mutex);
}

/*
<<<<<<< HEAD
 * The variables below are used for the character device interface. Additional
 * state variables are defined in our ide_drive_t structure.
 */
static struct ide_tape_obj *idetape_devs[MAX_HWIFS * MAX_DRIVES];

static struct ide_tape_obj *ide_tape_chrdev_get(unsigned int i)
{
	struct ide_tape_obj *tape = NULL;

	mutex_lock(&idetape_ref_mutex);
	tape = idetape_devs[i];
	if (tape)
		get_device(&tape->dev);
	mutex_unlock(&idetape_ref_mutex);
	return tape;
}

/*
=======
>>>>>>> ad7c52d0
 * called on each failed packet command retry to analyze the request sense. We
 * currently do not utilize this information.
 */
static void idetape_analyze_error(ide_drive_t *drive, u8 *sense)
{
	idetape_tape_t *tape = drive->driver_data;
	struct ide_atapi_pc *pc = drive->failed_pc;

	tape->sense_key = sense[2] & 0xF;
	tape->asc       = sense[12];
	tape->ascq      = sense[13];

	debug_log(DBG_ERR, "pc = %x, sense key = %x, asc = %x, ascq = %x\n",
		 pc->c[0], tape->sense_key, tape->asc, tape->ascq);

	/* Correct pc->xferred by asking the tape.	 */
	if (pc->flags & PC_FLAG_DMA_ERROR)
		pc->xferred = pc->req_xfer -
			tape->blk_size *
			get_unaligned_be32(&sense[3]);

	/*
	 * If error was the result of a zero-length read or write command,
	 * with sense key=5, asc=0x22, ascq=0, let it slide.  Some drives
	 * (i.e. Seagate STT3401A Travan) don't support 0-length read/writes.
	 */
	if ((pc->c[0] == READ_6 || pc->c[0] == WRITE_6)
	    /* length == 0 */
	    && pc->c[4] == 0 && pc->c[3] == 0 && pc->c[2] == 0) {
		if (tape->sense_key == 5) {
			/* don't report an error, everything's ok */
			pc->error = 0;
			/* don't retry read/write */
			pc->flags |= PC_FLAG_ABORT;
		}
	}
	if (pc->c[0] == READ_6 && (sense[2] & 0x80)) {
		pc->error = IDE_DRV_ERROR_FILEMARK;
		pc->flags |= PC_FLAG_ABORT;
	}
	if (pc->c[0] == WRITE_6) {
		if ((sense[2] & 0x40) || (tape->sense_key == 0xd
		     && tape->asc == 0x0 && tape->ascq == 0x2)) {
			pc->error = IDE_DRV_ERROR_EOD;
			pc->flags |= PC_FLAG_ABORT;
		}
	}
	if (pc->c[0] == READ_6 || pc->c[0] == WRITE_6) {
		if (tape->sense_key == 8) {
			pc->error = IDE_DRV_ERROR_EOD;
			pc->flags |= PC_FLAG_ABORT;
		}
		if (!(pc->flags & PC_FLAG_ABORT) &&
		    pc->xferred)
			pc->retries = IDETAPE_MAX_PC_RETRIES + 1;
	}
}

static void ide_tape_handle_dsc(ide_drive_t *);

static int ide_tape_callback(ide_drive_t *drive, int dsc)
{
	idetape_tape_t *tape = drive->driver_data;
	struct ide_atapi_pc *pc = drive->pc;
	struct request *rq = drive->hwif->rq;
	int uptodate = pc->error ? 0 : 1;
	int err = uptodate ? 0 : IDE_DRV_ERROR_GENERAL;

	debug_log(DBG_PROCS, "Enter %s\n", __func__);

	if (dsc)
		ide_tape_handle_dsc(drive);

	if (drive->failed_pc == pc)
		drive->failed_pc = NULL;

	if (pc->c[0] == REQUEST_SENSE) {
		if (uptodate)
			idetape_analyze_error(drive, pc->buf);
		else
			printk(KERN_ERR "ide-tape: Error in REQUEST SENSE "
					"itself - Aborting request!\n");
	} else if (pc->c[0] == READ_6 || pc->c[0] == WRITE_6) {
		int blocks = pc->xferred / tape->blk_size;

		tape->avg_size += blocks * tape->blk_size;

		if (time_after_eq(jiffies, tape->avg_time + HZ)) {
			tape->avg_speed = tape->avg_size * HZ /
				(jiffies - tape->avg_time) / 1024;
			tape->avg_size = 0;
			tape->avg_time = jiffies;
		}

		tape->first_frame += blocks;
<<<<<<< HEAD
		rq->resid_len -= blocks * tape->blk_size;
=======
		rq->data_len -= blocks * tape->blk_size;
>>>>>>> ad7c52d0

		if (pc->error) {
			uptodate = 0;
			err = pc->error;
		}
	} else if (pc->c[0] == READ_POSITION && uptodate) {
		u8 *readpos = pc->buf;

		debug_log(DBG_SENSE, "BOP - %s\n",
				(readpos[0] & 0x80) ? "Yes" : "No");
		debug_log(DBG_SENSE, "EOP - %s\n",
				(readpos[0] & 0x40) ? "Yes" : "No");

		if (readpos[0] & 0x4) {
			printk(KERN_INFO "ide-tape: Block location is unknown"
					 "to the tape\n");
			clear_bit(ilog2(IDE_AFLAG_ADDRESS_VALID),
				  &drive->atapi_flags);
			uptodate = 0;
			err = IDE_DRV_ERROR_GENERAL;
		} else {
			debug_log(DBG_SENSE, "Block Location - %u\n",
					be32_to_cpup((__be32 *)&readpos[4]));

			tape->partition = readpos[1];
			tape->first_frame = be32_to_cpup((__be32 *)&readpos[4]);
			set_bit(ilog2(IDE_AFLAG_ADDRESS_VALID),
				&drive->atapi_flags);
		}
	}

	rq->errors = err;

	return uptodate;
}

/*
 * Postpone the current request so that ide.c will be able to service requests
 * from another device on the same port while we are polling for DSC.
 */
static void idetape_postpone_request(ide_drive_t *drive)
{
	idetape_tape_t *tape = drive->driver_data;

	debug_log(DBG_PROCS, "Enter %s\n", __func__);

	tape->postponed_rq = drive->hwif->rq;

	ide_stall_queue(drive, tape->dsc_poll_freq);
}

static void ide_tape_handle_dsc(ide_drive_t *drive)
{
	idetape_tape_t *tape = drive->driver_data;

	/* Media access command */
	tape->dsc_polling_start = jiffies;
	tape->dsc_poll_freq = IDETAPE_DSC_MA_FAST;
	tape->dsc_timeout = jiffies + IDETAPE_DSC_MA_TIMEOUT;
	/* Allow ide.c to handle other requests */
	idetape_postpone_request(drive);
}

/*
 * Packet Command Interface
 *
 * The current Packet Command is available in drive->pc, and will not change
 * until we finish handling it. Each packet command is associated with a
 * callback function that will be called when the command is finished.
 *
 * The handling will be done in three stages:
 *
 * 1. ide_tape_issue_pc will send the packet command to the drive, and will set
 * the interrupt handler to ide_pc_intr.
 *
 * 2. On each interrupt, ide_pc_intr will be called. This step will be
 * repeated until the device signals us that no more interrupts will be issued.
 *
 * 3. ATAPI Tape media access commands have immediate status with a delayed
 * process. In case of a successful initiation of a media access packet command,
 * the DSC bit will be set when the actual execution of the command is finished.
 * Since the tape drive will not issue an interrupt, we have to poll for this
 * event. In this case, we define the request as "low priority request" by
 * setting rq_status to IDETAPE_RQ_POSTPONED, set a timer to poll for DSC and
 * exit the driver.
 *
 * ide.c will then give higher priority to requests which originate from the
 * other device, until will change rq_status to RQ_ACTIVE.
 *
 * 4. When the packet command is finished, it will be checked for errors.
 *
 * 5. In case an error was found, we queue a request sense packet command in
 * front of the request queue and retry the operation up to
 * IDETAPE_MAX_PC_RETRIES times.
 *
 * 6. In case no error was found, or we decided to give up and not to retry
 * again, the callback function will be called and then we will handle the next
 * request.
 */

static ide_startstop_t ide_tape_issue_pc(ide_drive_t *drive,
					 struct ide_cmd *cmd,
					 struct ide_atapi_pc *pc)
{
	idetape_tape_t *tape = drive->driver_data;

	if (drive->failed_pc == NULL && pc->c[0] != REQUEST_SENSE)
		drive->failed_pc = pc;

	/* Set the current packet command */
	drive->pc = pc;

	if (pc->retries > IDETAPE_MAX_PC_RETRIES ||
		(pc->flags & PC_FLAG_ABORT)) {
		unsigned int done = blk_rq_bytes(drive->hwif->rq);

		/*
		 * We will "abort" retrying a packet command in case legitimate
		 * error code was received (crossing a filemark, or end of the
		 * media, for example).
		 */
		if (!(pc->flags & PC_FLAG_ABORT)) {
			if (!(pc->c[0] == TEST_UNIT_READY &&
			      tape->sense_key == 2 && tape->asc == 4 &&
			     (tape->ascq == 1 || tape->ascq == 8))) {
				printk(KERN_ERR "ide-tape: %s: I/O error, "
						"pc = %2x, key = %2x, "
						"asc = %2x, ascq = %2x\n",
						tape->name, pc->c[0],
						tape->sense_key, tape->asc,
						tape->ascq);
			}
			/* Giving up */
			pc->error = IDE_DRV_ERROR_GENERAL;
		}

		drive->failed_pc = NULL;
		drive->pc_callback(drive, 0);
		ide_complete_rq(drive, -EIO, done);
		return ide_stopped;
	}
	debug_log(DBG_SENSE, "Retry #%d, cmd = %02X\n", pc->retries, pc->c[0]);

	pc->retries++;

	return ide_issue_pc(drive, cmd);
}

/* A mode sense command is used to "sense" tape parameters. */
static void idetape_create_mode_sense_cmd(struct ide_atapi_pc *pc, u8 page_code)
{
	ide_init_pc(pc);
	pc->c[0] = MODE_SENSE;
	if (page_code != IDETAPE_BLOCK_DESCRIPTOR)
		/* DBD = 1 - Don't return block descriptors */
		pc->c[1] = 8;
	pc->c[2] = page_code;
	/*
	 * Changed pc->c[3] to 0 (255 will at best return unused info).
	 *
	 * For SCSI this byte is defined as subpage instead of high byte
	 * of length and some IDE drives seem to interpret it this way
	 * and return an error when 255 is used.
	 */
	pc->c[3] = 0;
	/* We will just discard data in that case */
	pc->c[4] = 255;
	if (page_code == IDETAPE_BLOCK_DESCRIPTOR)
		pc->req_xfer = 12;
	else if (page_code == IDETAPE_CAPABILITIES_PAGE)
		pc->req_xfer = 24;
	else
		pc->req_xfer = 50;
}

static ide_startstop_t idetape_media_access_finished(ide_drive_t *drive)
{
	ide_hwif_t *hwif = drive->hwif;
	idetape_tape_t *tape = drive->driver_data;
	struct ide_atapi_pc *pc = drive->pc;
	u8 stat;

	stat = hwif->tp_ops->read_status(hwif);

	if (stat & ATA_DSC) {
		if (stat & ATA_ERR) {
			/* Error detected */
			if (pc->c[0] != TEST_UNIT_READY)
				printk(KERN_ERR "ide-tape: %s: I/O error, ",
						tape->name);
			/* Retry operation */
			ide_retry_pc(drive);
			return ide_stopped;
		}
		pc->error = 0;
	} else {
		pc->error = IDE_DRV_ERROR_GENERAL;
		drive->failed_pc = NULL;
	}
	drive->pc_callback(drive, 0);
	return ide_stopped;
}

static void ide_tape_create_rw_cmd(idetape_tape_t *tape,
				   struct ide_atapi_pc *pc, struct request *rq,
				   u8 opcode)
{
<<<<<<< HEAD
	unsigned int length = blk_rq_sectors(rq);
=======
	unsigned int length = rq->nr_sectors;
>>>>>>> ad7c52d0

	ide_init_pc(pc);
	put_unaligned(cpu_to_be32(length), (unsigned int *) &pc->c[1]);
	pc->c[1] = 1;
	pc->buf = NULL;
	pc->buf_size = length * tape->blk_size;
	pc->req_xfer = pc->buf_size;
	if (pc->req_xfer == tape->buffer_size)
		pc->flags |= PC_FLAG_DMA_OK;

	if (opcode == READ_6)
		pc->c[0] = READ_6;
	else if (opcode == WRITE_6) {
		pc->c[0] = WRITE_6;
		pc->flags |= PC_FLAG_WRITING;
	}

	memcpy(rq->cmd, pc->c, 12);
}

static ide_startstop_t idetape_do_request(ide_drive_t *drive,
					  struct request *rq, sector_t block)
{
	ide_hwif_t *hwif = drive->hwif;
	idetape_tape_t *tape = drive->driver_data;
	struct ide_atapi_pc *pc = NULL;
	struct request *postponed_rq = tape->postponed_rq;
	struct ide_cmd cmd;
	u8 stat;

<<<<<<< HEAD
	debug_log(DBG_SENSE, "sector: %llu, nr_sectors: %u\n"
		  (unsigned long long)blk_rq_pos(rq), blk_rq_sectors(rq));
=======
	debug_log(DBG_SENSE, "sector: %llu, nr_sectors: %lu\n",
		  (unsigned long long)rq->sector, rq->nr_sectors);
>>>>>>> ad7c52d0

	if (!(blk_special_request(rq) || blk_sense_request(rq))) {
		/* We do not support buffer cache originated requests. */
		printk(KERN_NOTICE "ide-tape: %s: Unsupported request in "
			"request queue (%d)\n", drive->name, rq->cmd_type);
		if (blk_fs_request(rq) == 0 && rq->errors == 0)
			rq->errors = -EIO;
		ide_complete_rq(drive, -EIO, ide_rq_bytes(rq));
		return ide_stopped;
	}

	/* Retry a failed packet command */
	if (drive->failed_pc && drive->pc->c[0] == REQUEST_SENSE) {
		pc = drive->failed_pc;
		goto out;
	}

	if (postponed_rq != NULL)
		if (rq != postponed_rq) {
			printk(KERN_ERR "ide-tape: ide-tape.c bug - "
					"Two DSC requests were queued\n");
			drive->failed_pc = NULL;
			rq->errors = 0;
			ide_complete_rq(drive, 0, blk_rq_bytes(rq));
			return ide_stopped;
		}

	tape->postponed_rq = NULL;

	/*
	 * If the tape is still busy, postpone our request and service
	 * the other device meanwhile.
	 */
	stat = hwif->tp_ops->read_status(hwif);

	if ((drive->dev_flags & IDE_DFLAG_DSC_OVERLAP) == 0 &&
	    (rq->cmd[13] & REQ_IDETAPE_PC2) == 0)
		drive->atapi_flags |= IDE_AFLAG_IGNORE_DSC;

	if (drive->dev_flags & IDE_DFLAG_POST_RESET) {
		drive->atapi_flags |= IDE_AFLAG_IGNORE_DSC;
		drive->dev_flags &= ~IDE_DFLAG_POST_RESET;
	}

	if (!(drive->atapi_flags & IDE_AFLAG_IGNORE_DSC) &&
	    !(stat & ATA_DSC)) {
		if (postponed_rq == NULL) {
			tape->dsc_polling_start = jiffies;
			tape->dsc_poll_freq = tape->best_dsc_rw_freq;
			tape->dsc_timeout = jiffies + IDETAPE_DSC_RW_TIMEOUT;
		} else if (time_after(jiffies, tape->dsc_timeout)) {
			printk(KERN_ERR "ide-tape: %s: DSC timeout\n",
				tape->name);
			if (rq->cmd[13] & REQ_IDETAPE_PC2) {
				idetape_media_access_finished(drive);
				return ide_stopped;
			} else {
				return ide_do_reset(drive);
			}
		} else if (time_after(jiffies,
					tape->dsc_polling_start +
					IDETAPE_DSC_MA_THRESHOLD))
			tape->dsc_poll_freq = IDETAPE_DSC_MA_SLOW;
		idetape_postpone_request(drive);
		return ide_stopped;
	} else
		drive->atapi_flags &= ~IDE_AFLAG_IGNORE_DSC;

	if (rq->cmd[13] & REQ_IDETAPE_READ) {
		pc = &tape->queued_pc;
		ide_tape_create_rw_cmd(tape, pc, rq, READ_6);
		goto out;
	}
	if (rq->cmd[13] & REQ_IDETAPE_WRITE) {
		pc = &tape->queued_pc;
		ide_tape_create_rw_cmd(tape, pc, rq, WRITE_6);
		goto out;
	}
	if (rq->cmd[13] & REQ_IDETAPE_PC1) {
		pc = (struct ide_atapi_pc *)rq->special;
		rq->cmd[13] &= ~(REQ_IDETAPE_PC1);
		rq->cmd[13] |= REQ_IDETAPE_PC2;
		goto out;
	}
	if (rq->cmd[13] & REQ_IDETAPE_PC2) {
		idetape_media_access_finished(drive);
		return ide_stopped;
	}
	BUG();

out:
	/* prepare sense request for this command */
	ide_prep_sense(drive, rq);

	memset(&cmd, 0, sizeof(cmd));

	if (rq_data_dir(rq))
		cmd.tf_flags |= IDE_TFLAG_WRITE;

	cmd.rq = rq;

	ide_init_sg_cmd(&cmd, pc->req_xfer);
	ide_map_sg(drive, &cmd);

	return ide_tape_issue_pc(drive, &cmd, pc);
}

/*
 * Write a filemark if write_filemark=1. Flush the device buffers without
 * writing a filemark otherwise.
 */
static void idetape_create_write_filemark_cmd(ide_drive_t *drive,
		struct ide_atapi_pc *pc, int write_filemark)
{
	ide_init_pc(pc);
	pc->c[0] = WRITE_FILEMARKS;
	pc->c[4] = write_filemark;
	pc->flags |= PC_FLAG_WAIT_FOR_DSC;
}

static int idetape_wait_ready(ide_drive_t *drive, unsigned long timeout)
{
	idetape_tape_t *tape = drive->driver_data;
	struct gendisk *disk = tape->disk;
	int load_attempted = 0;

	/* Wait for the tape to become ready */
	set_bit(ilog2(IDE_AFLAG_MEDIUM_PRESENT), &drive->atapi_flags);
	timeout += jiffies;
	while (time_before(jiffies, timeout)) {
		if (ide_do_test_unit_ready(drive, disk) == 0)
			return 0;
		if ((tape->sense_key == 2 && tape->asc == 4 && tape->ascq == 2)
		    || (tape->asc == 0x3A)) {
			/* no media */
			if (load_attempted)
				return -ENOMEDIUM;
			ide_do_start_stop(drive, disk, IDETAPE_LU_LOAD_MASK);
			load_attempted = 1;
		/* not about to be ready */
		} else if (!(tape->sense_key == 2 && tape->asc == 4 &&
			     (tape->ascq == 1 || tape->ascq == 8)))
			return -EIO;
		msleep(100);
	}
	return -EIO;
}

static int idetape_flush_tape_buffers(ide_drive_t *drive)
{
	struct ide_tape_obj *tape = drive->driver_data;
	struct ide_atapi_pc pc;
	int rc;

	idetape_create_write_filemark_cmd(drive, &pc, 0);
	rc = ide_queue_pc_tail(drive, tape->disk, &pc);
	if (rc)
		return rc;
	idetape_wait_ready(drive, 60 * 5 * HZ);
	return 0;
}

static void idetape_create_read_position_cmd(struct ide_atapi_pc *pc)
{
	ide_init_pc(pc);
	pc->c[0] = READ_POSITION;
	pc->req_xfer = 20;
}

static int idetape_read_position(ide_drive_t *drive)
{
	idetape_tape_t *tape = drive->driver_data;
	struct ide_atapi_pc pc;
	int position;

	debug_log(DBG_PROCS, "Enter %s\n", __func__);

	idetape_create_read_position_cmd(&pc);
	if (ide_queue_pc_tail(drive, tape->disk, &pc))
		return -1;
	position = tape->first_frame;
	return position;
}

static void idetape_create_locate_cmd(ide_drive_t *drive,
		struct ide_atapi_pc *pc,
		unsigned int block, u8 partition, int skip)
{
	ide_init_pc(pc);
	pc->c[0] = POSITION_TO_ELEMENT;
	pc->c[1] = 2;
	put_unaligned(cpu_to_be32(block), (unsigned int *) &pc->c[3]);
	pc->c[8] = partition;
	pc->flags |= PC_FLAG_WAIT_FOR_DSC;
}

static void __ide_tape_discard_merge_buffer(ide_drive_t *drive)
{
	idetape_tape_t *tape = drive->driver_data;

	if (tape->chrdev_dir != IDETAPE_DIR_READ)
		return;

<<<<<<< HEAD
	clear_bit(IDE_AFLAG_FILEMARK, &drive->atapi_flags);
=======
	clear_bit(ilog2(IDE_AFLAG_FILEMARK), &drive->atapi_flags);
>>>>>>> ad7c52d0
	tape->valid = 0;
	if (tape->buf != NULL) {
		kfree(tape->buf);
		tape->buf = NULL;
	}

	tape->chrdev_dir = IDETAPE_DIR_NONE;
}

/*
 * Position the tape to the requested block using the LOCATE packet command.
 * A READ POSITION command is then issued to check where we are positioned. Like
 * all higher level operations, we queue the commands at the tail of the request
 * queue and wait for their completion.
 */
static int idetape_position_tape(ide_drive_t *drive, unsigned int block,
		u8 partition, int skip)
{
	idetape_tape_t *tape = drive->driver_data;
	struct gendisk *disk = tape->disk;
	int retval;
	struct ide_atapi_pc pc;

	if (tape->chrdev_dir == IDETAPE_DIR_READ)
		__ide_tape_discard_merge_buffer(drive);
	idetape_wait_ready(drive, 60 * 5 * HZ);
	idetape_create_locate_cmd(drive, &pc, block, partition, skip);
	retval = ide_queue_pc_tail(drive, disk, &pc);
	if (retval)
		return (retval);

	idetape_create_read_position_cmd(&pc);
	return ide_queue_pc_tail(drive, disk, &pc);
}

static void ide_tape_discard_merge_buffer(ide_drive_t *drive,
					  int restore_position)
{
	idetape_tape_t *tape = drive->driver_data;
	int seek, position;

	__ide_tape_discard_merge_buffer(drive);
	if (restore_position) {
		position = idetape_read_position(drive);
		seek = position > 0 ? position : 0;
		if (idetape_position_tape(drive, seek, 0, 0)) {
			printk(KERN_INFO "ide-tape: %s: position_tape failed in"
					 " %s\n", tape->name, __func__);
			return;
		}
	}
}

/*
 * Generate a read/write request for the block device interface and wait for it
 * to be serviced.
 */
static int idetape_queue_rw_tail(ide_drive_t *drive, int cmd, int size)
{
	idetape_tape_t *tape = drive->driver_data;
	struct request *rq;
	int ret;

	debug_log(DBG_SENSE, "%s: cmd=%d\n", __func__, cmd);
	BUG_ON(cmd != REQ_IDETAPE_READ && cmd != REQ_IDETAPE_WRITE);
	BUG_ON(size < 0 || size % tape->blk_size);

	rq = blk_get_request(drive->queue, READ, __GFP_WAIT);
	rq->cmd_type = REQ_TYPE_SPECIAL;
	rq->cmd[13] = cmd;
	rq->rq_disk = tape->disk;
<<<<<<< HEAD
	rq->__sector = tape->first_frame;
=======
	rq->sector = tape->first_frame;
>>>>>>> ad7c52d0

	if (size) {
		ret = blk_rq_map_kern(drive->queue, rq, tape->buf, size,
				      __GFP_WAIT);
		if (ret)
			goto out_put;
	}

	blk_execute_rq(drive->queue, tape->disk, rq, 0);

	/* calculate the number of transferred bytes and update buffer state */
<<<<<<< HEAD
	size -= rq->resid_len;
=======
	size -= rq->data_len;
>>>>>>> ad7c52d0
	tape->cur = tape->buf;
	if (cmd == REQ_IDETAPE_READ)
		tape->valid = size;
	else
		tape->valid = 0;

	ret = size;
	if (rq->errors == IDE_DRV_ERROR_GENERAL)
		ret = -EIO;
out_put:
	blk_put_request(rq);
	return ret;
}

static void idetape_create_inquiry_cmd(struct ide_atapi_pc *pc)
{
	ide_init_pc(pc);
	pc->c[0] = INQUIRY;
	pc->c[4] = 254;
	pc->req_xfer = 254;
}

static void idetape_create_rewind_cmd(ide_drive_t *drive,
		struct ide_atapi_pc *pc)
{
	ide_init_pc(pc);
	pc->c[0] = REZERO_UNIT;
	pc->flags |= PC_FLAG_WAIT_FOR_DSC;
}

static void idetape_create_erase_cmd(struct ide_atapi_pc *pc)
{
	ide_init_pc(pc);
	pc->c[0] = ERASE;
	pc->c[1] = 1;
	pc->flags |= PC_FLAG_WAIT_FOR_DSC;
}

static void idetape_create_space_cmd(struct ide_atapi_pc *pc, int count, u8 cmd)
{
	ide_init_pc(pc);
	pc->c[0] = SPACE;
	put_unaligned(cpu_to_be32(count), (unsigned int *) &pc->c[1]);
	pc->c[1] = cmd;
	pc->flags |= PC_FLAG_WAIT_FOR_DSC;
}

static void ide_tape_flush_merge_buffer(ide_drive_t *drive)
{
	idetape_tape_t *tape = drive->driver_data;

	if (tape->chrdev_dir != IDETAPE_DIR_WRITE) {
		printk(KERN_ERR "ide-tape: bug: Trying to empty merge buffer"
				" but we are not writing.\n");
		return;
	}
	if (tape->buf) {
		size_t aligned = roundup(tape->valid, tape->blk_size);

		memset(tape->cur, 0, aligned - tape->valid);
		idetape_queue_rw_tail(drive, REQ_IDETAPE_WRITE, aligned);
		kfree(tape->buf);
		tape->buf = NULL;
	}
	tape->chrdev_dir = IDETAPE_DIR_NONE;
}

static int idetape_init_rw(ide_drive_t *drive, int dir)
{
	idetape_tape_t *tape = drive->driver_data;
	int rc;
<<<<<<< HEAD

	BUG_ON(dir != IDETAPE_DIR_READ && dir != IDETAPE_DIR_WRITE);

	if (tape->chrdev_dir == dir)
		return 0;

	if (tape->chrdev_dir == IDETAPE_DIR_READ)
		ide_tape_discard_merge_buffer(drive, 1);
	else if (tape->chrdev_dir == IDETAPE_DIR_WRITE) {
		ide_tape_flush_merge_buffer(drive);
		idetape_flush_tape_buffers(drive);
	}

	if (tape->buf || tape->valid) {
		printk(KERN_ERR "ide-tape: valid should be 0 now\n");
		tape->valid = 0;
	}

	tape->buf = kmalloc(tape->buffer_size, GFP_KERNEL);
	if (!tape->buf)
		return -ENOMEM;
	tape->chrdev_dir = dir;
	tape->cur = tape->buf;

=======

	BUG_ON(dir != IDETAPE_DIR_READ && dir != IDETAPE_DIR_WRITE);

	if (tape->chrdev_dir == dir)
		return 0;

	if (tape->chrdev_dir == IDETAPE_DIR_READ)
		ide_tape_discard_merge_buffer(drive, 1);
	else if (tape->chrdev_dir == IDETAPE_DIR_WRITE) {
		ide_tape_flush_merge_buffer(drive);
		idetape_flush_tape_buffers(drive);
	}

	if (tape->buf || tape->valid) {
		printk(KERN_ERR "ide-tape: valid should be 0 now\n");
		tape->valid = 0;
	}

	tape->buf = kmalloc(tape->buffer_size, GFP_KERNEL);
	if (!tape->buf)
		return -ENOMEM;
	tape->chrdev_dir = dir;
	tape->cur = tape->buf;

>>>>>>> ad7c52d0
	/*
	 * Issue a 0 rw command to ensure that DSC handshake is
	 * switched from completion mode to buffer available mode.  No
	 * point in issuing this if DSC overlap isn't supported, some
	 * drives (Seagate STT3401A) will return an error.
	 */
	if (drive->dev_flags & IDE_DFLAG_DSC_OVERLAP) {
		int cmd = dir == IDETAPE_DIR_READ ? REQ_IDETAPE_READ
						  : REQ_IDETAPE_WRITE;

		rc = idetape_queue_rw_tail(drive, cmd, 0);
		if (rc < 0) {
			kfree(tape->buf);
			tape->buf = NULL;
			tape->chrdev_dir = IDETAPE_DIR_NONE;
			return rc;
		}
	}

	return 0;
}

static void idetape_pad_zeros(ide_drive_t *drive, int bcount)
{
	idetape_tape_t *tape = drive->driver_data;

	memset(tape->buf, 0, tape->buffer_size);

	while (bcount) {
		unsigned int count = min(tape->buffer_size, bcount);

		idetape_queue_rw_tail(drive, REQ_IDETAPE_WRITE, count);
		bcount -= count;
	}
}

/*
 * Rewinds the tape to the Beginning Of the current Partition (BOP). We
 * currently support only one partition.
 */
static int idetape_rewind_tape(ide_drive_t *drive)
{
	struct ide_tape_obj *tape = drive->driver_data;
	struct gendisk *disk = tape->disk;
	int retval;
	struct ide_atapi_pc pc;

	debug_log(DBG_SENSE, "Enter %s\n", __func__);

	idetape_create_rewind_cmd(drive, &pc);
	retval = ide_queue_pc_tail(drive, disk, &pc);
	if (retval)
		return retval;

	idetape_create_read_position_cmd(&pc);
	retval = ide_queue_pc_tail(drive, disk, &pc);
	if (retval)
		return retval;
	return 0;
}

/* mtio.h compatible commands should be issued to the chrdev interface. */
static int idetape_blkdev_ioctl(ide_drive_t *drive, unsigned int cmd,
				unsigned long arg)
{
	idetape_tape_t *tape = drive->driver_data;
	void __user *argp = (void __user *)arg;

	struct idetape_config {
		int dsc_rw_frequency;
		int dsc_media_access_frequency;
		int nr_stages;
	} config;

	debug_log(DBG_PROCS, "Enter %s\n", __func__);

	switch (cmd) {
	case 0x0340:
		if (copy_from_user(&config, argp, sizeof(config)))
			return -EFAULT;
		tape->best_dsc_rw_freq = config.dsc_rw_frequency;
		break;
	case 0x0350:
		config.dsc_rw_frequency = (int) tape->best_dsc_rw_freq;
		config.nr_stages = 1;
		if (copy_to_user(argp, &config, sizeof(config)))
			return -EFAULT;
		break;
	default:
		return -EIO;
	}
	return 0;
}

static int idetape_space_over_filemarks(ide_drive_t *drive, short mt_op,
					int mt_count)
{
	idetape_tape_t *tape = drive->driver_data;
	struct gendisk *disk = tape->disk;
	struct ide_atapi_pc pc;
	int retval, count = 0;
	int sprev = !!(tape->caps[4] & 0x20);

	if (mt_count == 0)
		return 0;
	if (MTBSF == mt_op || MTBSFM == mt_op) {
		if (!sprev)
			return -EIO;
		mt_count = -mt_count;
	}

	if (tape->chrdev_dir == IDETAPE_DIR_READ) {
		tape->valid = 0;
<<<<<<< HEAD
		if (test_and_clear_bit(IDE_AFLAG_FILEMARK, &drive->atapi_flags))
=======
		if (test_and_clear_bit(ilog2(IDE_AFLAG_FILEMARK),
				       &drive->atapi_flags))
>>>>>>> ad7c52d0
			++count;
		ide_tape_discard_merge_buffer(drive, 0);
	}

	switch (mt_op) {
	case MTFSF:
	case MTBSF:
		idetape_create_space_cmd(&pc, mt_count - count,
					 IDETAPE_SPACE_OVER_FILEMARK);
		return ide_queue_pc_tail(drive, disk, &pc);
	case MTFSFM:
	case MTBSFM:
		if (!sprev)
			return -EIO;
		retval = idetape_space_over_filemarks(drive, MTFSF,
						      mt_count - count);
		if (retval)
			return retval;
		count = (MTBSFM == mt_op ? 1 : -1);
		return idetape_space_over_filemarks(drive, MTFSF, count);
	default:
		printk(KERN_ERR "ide-tape: MTIO operation %d not supported\n",
				mt_op);
		return -EIO;
	}
}

/*
 * Our character device read / write functions.
 *
 * The tape is optimized to maximize throughput when it is transferring an
 * integral number of the "continuous transfer limit", which is a parameter of
 * the specific tape (26kB on my particular tape, 32kB for Onstream).
 *
 * As of version 1.3 of the driver, the character device provides an abstract
 * continuous view of the media - any mix of block sizes (even 1 byte) on the
 * same backup/restore procedure is supported. The driver will internally
 * convert the requests to the recommended transfer unit, so that an unmatch
 * between the user's block size to the recommended size will only result in a
 * (slightly) increased driver overhead, but will no longer hit performance.
 * This is not applicable to Onstream.
 */
static ssize_t idetape_chrdev_read(struct file *file, char __user *buf,
				   size_t count, loff_t *ppos)
{
	struct ide_tape_obj *tape = file->private_data;
	ide_drive_t *drive = tape->drive;
	size_t done = 0;
	ssize_t ret = 0;
	int rc;

	debug_log(DBG_CHRDEV, "Enter %s, count %Zd\n", __func__, count);

	if (tape->chrdev_dir != IDETAPE_DIR_READ) {
		if (test_bit(ilog2(IDE_AFLAG_DETECT_BS), &drive->atapi_flags))
			if (count > tape->blk_size &&
			    (count % tape->blk_size) == 0)
				tape->user_bs_factor = count / tape->blk_size;
	}

	rc = idetape_init_rw(drive, IDETAPE_DIR_READ);
	if (rc < 0)
		return rc;

	while (done < count) {
		size_t todo;

		/* refill if staging buffer is empty */
		if (!tape->valid) {
			/* If we are at a filemark, nothing more to read */
<<<<<<< HEAD
			if (test_bit(IDE_AFLAG_FILEMARK, &drive->atapi_flags))
=======
			if (test_bit(ilog2(IDE_AFLAG_FILEMARK),
				     &drive->atapi_flags))
>>>>>>> ad7c52d0
				break;
			/* read */
			if (idetape_queue_rw_tail(drive, REQ_IDETAPE_READ,
						  tape->buffer_size) <= 0)
				break;
		}

		/* copy out */
		todo = min_t(size_t, count - done, tape->valid);
		if (copy_to_user(buf + done, tape->cur, todo))
			ret = -EFAULT;

		tape->cur += todo;
		tape->valid -= todo;
		done += todo;
	}

<<<<<<< HEAD
	if (!done && test_bit(IDE_AFLAG_FILEMARK, &drive->atapi_flags)) {
=======
	if (!done && test_bit(ilog2(IDE_AFLAG_FILEMARK), &drive->atapi_flags)) {
>>>>>>> ad7c52d0
		debug_log(DBG_SENSE, "%s: spacing over filemark\n", tape->name);

		idetape_space_over_filemarks(drive, MTFSF, 1);
		return 0;
	}

	return ret ? ret : done;
}

static ssize_t idetape_chrdev_write(struct file *file, const char __user *buf,
				     size_t count, loff_t *ppos)
{
	struct ide_tape_obj *tape = file->private_data;
	ide_drive_t *drive = tape->drive;
	size_t done = 0;
	ssize_t ret = 0;
	int rc;

	/* The drive is write protected. */
	if (tape->write_prot)
		return -EACCES;

	debug_log(DBG_CHRDEV, "Enter %s, count %Zd\n", __func__, count);

	/* Initialize write operation */
	rc = idetape_init_rw(drive, IDETAPE_DIR_WRITE);
	if (rc < 0)
		return rc;

	while (done < count) {
		size_t todo;

		/* flush if staging buffer is full */
		if (tape->valid == tape->buffer_size &&
		    idetape_queue_rw_tail(drive, REQ_IDETAPE_WRITE,
					  tape->buffer_size) <= 0)
			return rc;

		/* copy in */
		todo = min_t(size_t, count - done,
			     tape->buffer_size - tape->valid);
		if (copy_from_user(tape->cur, buf + done, todo))
			ret = -EFAULT;

		tape->cur += todo;
		tape->valid += todo;
		done += todo;
	}

	return ret ? ret : done;
}

static int idetape_write_filemark(ide_drive_t *drive)
{
	struct ide_tape_obj *tape = drive->driver_data;
	struct ide_atapi_pc pc;

	/* Write a filemark */
	idetape_create_write_filemark_cmd(drive, &pc, 1);
	if (ide_queue_pc_tail(drive, tape->disk, &pc)) {
		printk(KERN_ERR "ide-tape: Couldn't write a filemark\n");
		return -EIO;
	}
	return 0;
}

/*
 * Called from idetape_chrdev_ioctl when the general mtio MTIOCTOP ioctl is
 * requested.
 *
 * Note: MTBSF and MTBSFM are not supported when the tape doesn't support
 * spacing over filemarks in the reverse direction. In this case, MTFSFM is also
 * usually not supported.
 *
 * The following commands are currently not supported:
 *
 * MTFSS, MTBSS, MTWSM, MTSETDENSITY, MTSETDRVBUFFER, MT_ST_BOOLEANS,
 * MT_ST_WRITE_THRESHOLD.
 */
static int idetape_mtioctop(ide_drive_t *drive, short mt_op, int mt_count)
{
	idetape_tape_t *tape = drive->driver_data;
	struct gendisk *disk = tape->disk;
	struct ide_atapi_pc pc;
	int i, retval;

	debug_log(DBG_ERR, "Handling MTIOCTOP ioctl: mt_op=%d, mt_count=%d\n",
			mt_op, mt_count);

	switch (mt_op) {
	case MTFSF:
	case MTFSFM:
	case MTBSF:
	case MTBSFM:
		if (!mt_count)
			return 0;
		return idetape_space_over_filemarks(drive, mt_op, mt_count);
	default:
		break;
	}

	switch (mt_op) {
	case MTWEOF:
		if (tape->write_prot)
			return -EACCES;
		ide_tape_discard_merge_buffer(drive, 1);
		for (i = 0; i < mt_count; i++) {
			retval = idetape_write_filemark(drive);
			if (retval)
				return retval;
		}
		return 0;
	case MTREW:
		ide_tape_discard_merge_buffer(drive, 0);
		if (idetape_rewind_tape(drive))
			return -EIO;
		return 0;
	case MTLOAD:
		ide_tape_discard_merge_buffer(drive, 0);
		return ide_do_start_stop(drive, disk, IDETAPE_LU_LOAD_MASK);
	case MTUNLOAD:
	case MTOFFL:
		/*
		 * If door is locked, attempt to unlock before
		 * attempting to eject.
		 */
		if (tape->door_locked) {
			if (!ide_set_media_lock(drive, disk, 0))
				tape->door_locked = DOOR_UNLOCKED;
		}
		ide_tape_discard_merge_buffer(drive, 0);
		retval = ide_do_start_stop(drive, disk, !IDETAPE_LU_LOAD_MASK);
		if (!retval)
			clear_bit(ilog2(IDE_AFLAG_MEDIUM_PRESENT),
				  &drive->atapi_flags);
		return retval;
	case MTNOP:
		ide_tape_discard_merge_buffer(drive, 0);
		return idetape_flush_tape_buffers(drive);
	case MTRETEN:
		ide_tape_discard_merge_buffer(drive, 0);
		return ide_do_start_stop(drive, disk,
			IDETAPE_LU_RETENSION_MASK | IDETAPE_LU_LOAD_MASK);
	case MTEOM:
		idetape_create_space_cmd(&pc, 0, IDETAPE_SPACE_TO_EOD);
		return ide_queue_pc_tail(drive, disk, &pc);
	case MTERASE:
		(void)idetape_rewind_tape(drive);
		idetape_create_erase_cmd(&pc);
		return ide_queue_pc_tail(drive, disk, &pc);
	case MTSETBLK:
		if (mt_count) {
			if (mt_count < tape->blk_size ||
			    mt_count % tape->blk_size)
				return -EIO;
			tape->user_bs_factor = mt_count / tape->blk_size;
			clear_bit(ilog2(IDE_AFLAG_DETECT_BS),
				  &drive->atapi_flags);
		} else
			set_bit(ilog2(IDE_AFLAG_DETECT_BS),
				&drive->atapi_flags);
		return 0;
	case MTSEEK:
		ide_tape_discard_merge_buffer(drive, 0);
		return idetape_position_tape(drive,
			mt_count * tape->user_bs_factor, tape->partition, 0);
	case MTSETPART:
		ide_tape_discard_merge_buffer(drive, 0);
		return idetape_position_tape(drive, 0, mt_count, 0);
	case MTFSR:
	case MTBSR:
	case MTLOCK:
		retval = ide_set_media_lock(drive, disk, 1);
		if (retval)
			return retval;
		tape->door_locked = DOOR_EXPLICITLY_LOCKED;
		return 0;
	case MTUNLOCK:
		retval = ide_set_media_lock(drive, disk, 0);
		if (retval)
			return retval;
		tape->door_locked = DOOR_UNLOCKED;
		return 0;
	default:
		printk(KERN_ERR "ide-tape: MTIO operation %d not supported\n",
				mt_op);
		return -EIO;
	}
}

/*
 * Our character device ioctls. General mtio.h magnetic io commands are
 * supported here, and not in the corresponding block interface. Our own
 * ide-tape ioctls are supported on both interfaces.
 */
static int idetape_chrdev_ioctl(struct inode *inode, struct file *file,
				unsigned int cmd, unsigned long arg)
{
	struct ide_tape_obj *tape = file->private_data;
	ide_drive_t *drive = tape->drive;
	struct mtop mtop;
	struct mtget mtget;
	struct mtpos mtpos;
	int block_offset = 0, position = tape->first_frame;
	void __user *argp = (void __user *)arg;

	debug_log(DBG_CHRDEV, "Enter %s, cmd=%u\n", __func__, cmd);

	if (tape->chrdev_dir == IDETAPE_DIR_WRITE) {
		ide_tape_flush_merge_buffer(drive);
		idetape_flush_tape_buffers(drive);
	}
	if (cmd == MTIOCGET || cmd == MTIOCPOS) {
		block_offset = tape->valid /
			(tape->blk_size * tape->user_bs_factor);
		position = idetape_read_position(drive);
		if (position < 0)
			return -EIO;
	}
	switch (cmd) {
	case MTIOCTOP:
		if (copy_from_user(&mtop, argp, sizeof(struct mtop)))
			return -EFAULT;
		return idetape_mtioctop(drive, mtop.mt_op, mtop.mt_count);
	case MTIOCGET:
		memset(&mtget, 0, sizeof(struct mtget));
		mtget.mt_type = MT_ISSCSI2;
		mtget.mt_blkno = position / tape->user_bs_factor - block_offset;
		mtget.mt_dsreg =
			((tape->blk_size * tape->user_bs_factor)
			 << MT_ST_BLKSIZE_SHIFT) & MT_ST_BLKSIZE_MASK;

		if (tape->drv_write_prot)
			mtget.mt_gstat |= GMT_WR_PROT(0xffffffff);

		if (copy_to_user(argp, &mtget, sizeof(struct mtget)))
			return -EFAULT;
		return 0;
	case MTIOCPOS:
		mtpos.mt_blkno = position / tape->user_bs_factor - block_offset;
		if (copy_to_user(argp, &mtpos, sizeof(struct mtpos)))
			return -EFAULT;
		return 0;
	default:
		if (tape->chrdev_dir == IDETAPE_DIR_READ)
			ide_tape_discard_merge_buffer(drive, 1);
		return idetape_blkdev_ioctl(drive, cmd, arg);
	}
}

/*
 * Do a mode sense page 0 with block descriptor and if it succeeds set the tape
 * block size with the reported value.
 */
static void ide_tape_get_bsize_from_bdesc(ide_drive_t *drive)
{
	idetape_tape_t *tape = drive->driver_data;
	struct ide_atapi_pc pc;

	idetape_create_mode_sense_cmd(&pc, IDETAPE_BLOCK_DESCRIPTOR);
	if (ide_queue_pc_tail(drive, tape->disk, &pc)) {
		printk(KERN_ERR "ide-tape: Can't get block descriptor\n");
		if (tape->blk_size == 0) {
			printk(KERN_WARNING "ide-tape: Cannot deal with zero "
					    "block size, assuming 32k\n");
			tape->blk_size = 32768;
		}
		return;
	}
	tape->blk_size = (pc.buf[4 + 5] << 16) +
				(pc.buf[4 + 6] << 8)  +
				 pc.buf[4 + 7];
	tape->drv_write_prot = (pc.buf[2] & 0x80) >> 7;
}

static int idetape_chrdev_open(struct inode *inode, struct file *filp)
{
	unsigned int minor = iminor(inode), i = minor & ~0xc0;
	ide_drive_t *drive;
	idetape_tape_t *tape;
	int retval;

	if (i >= MAX_HWIFS * MAX_DRIVES)
		return -ENXIO;

	lock_kernel();
	tape = ide_tape_get(NULL, true, i);
	if (!tape) {
		unlock_kernel();
		return -ENXIO;
	}

	debug_log(DBG_CHRDEV, "Enter %s\n", __func__);

	/*
	 * We really want to do nonseekable_open(inode, filp); here, but some
	 * versions of tar incorrectly call lseek on tapes and bail out if that
	 * fails.  So we disallow pread() and pwrite(), but permit lseeks.
	 */
	filp->f_mode &= ~(FMODE_PREAD | FMODE_PWRITE);

	drive = tape->drive;

	filp->private_data = tape;

	if (test_and_set_bit(ilog2(IDE_AFLAG_BUSY), &drive->atapi_flags)) {
		retval = -EBUSY;
		goto out_put_tape;
	}

	retval = idetape_wait_ready(drive, 60 * HZ);
	if (retval) {
		clear_bit(ilog2(IDE_AFLAG_BUSY), &drive->atapi_flags);
		printk(KERN_ERR "ide-tape: %s: drive not ready\n", tape->name);
		goto out_put_tape;
	}

	idetape_read_position(drive);
	if (!test_bit(ilog2(IDE_AFLAG_ADDRESS_VALID), &drive->atapi_flags))
		(void)idetape_rewind_tape(drive);

	/* Read block size and write protect status from drive. */
	ide_tape_get_bsize_from_bdesc(drive);

	/* Set write protect flag if device is opened as read-only. */
	if ((filp->f_flags & O_ACCMODE) == O_RDONLY)
		tape->write_prot = 1;
	else
		tape->write_prot = tape->drv_write_prot;

	/* Make sure drive isn't write protected if user wants to write. */
	if (tape->write_prot) {
		if ((filp->f_flags & O_ACCMODE) == O_WRONLY ||
		    (filp->f_flags & O_ACCMODE) == O_RDWR) {
			clear_bit(ilog2(IDE_AFLAG_BUSY), &drive->atapi_flags);
			retval = -EROFS;
			goto out_put_tape;
		}
	}

	/* Lock the tape drive door so user can't eject. */
	if (tape->chrdev_dir == IDETAPE_DIR_NONE) {
		if (!ide_set_media_lock(drive, tape->disk, 1)) {
			if (tape->door_locked != DOOR_EXPLICITLY_LOCKED)
				tape->door_locked = DOOR_LOCKED;
		}
	}
	unlock_kernel();
	return 0;

out_put_tape:
	ide_tape_put(tape);
	unlock_kernel();
	return retval;
}

static void idetape_write_release(ide_drive_t *drive, unsigned int minor)
{
	idetape_tape_t *tape = drive->driver_data;

	ide_tape_flush_merge_buffer(drive);
	tape->buf = kmalloc(tape->buffer_size, GFP_KERNEL);
	if (tape->buf != NULL) {
		idetape_pad_zeros(drive, tape->blk_size *
				(tape->user_bs_factor - 1));
		kfree(tape->buf);
		tape->buf = NULL;
	}
	idetape_write_filemark(drive);
	idetape_flush_tape_buffers(drive);
	idetape_flush_tape_buffers(drive);
}

static int idetape_chrdev_release(struct inode *inode, struct file *filp)
{
	struct ide_tape_obj *tape = filp->private_data;
	ide_drive_t *drive = tape->drive;
	unsigned int minor = iminor(inode);

	lock_kernel();
	tape = drive->driver_data;

	debug_log(DBG_CHRDEV, "Enter %s\n", __func__);

	if (tape->chrdev_dir == IDETAPE_DIR_WRITE)
		idetape_write_release(drive, minor);
	if (tape->chrdev_dir == IDETAPE_DIR_READ) {
		if (minor < 128)
			ide_tape_discard_merge_buffer(drive, 1);
	}

	if (minor < 128 && test_bit(ilog2(IDE_AFLAG_MEDIUM_PRESENT),
				    &drive->atapi_flags))
		(void) idetape_rewind_tape(drive);

	if (tape->chrdev_dir == IDETAPE_DIR_NONE) {
		if (tape->door_locked == DOOR_LOCKED) {
			if (!ide_set_media_lock(drive, tape->disk, 0))
				tape->door_locked = DOOR_UNLOCKED;
		}
	}
	clear_bit(ilog2(IDE_AFLAG_BUSY), &drive->atapi_flags);
	ide_tape_put(tape);
	unlock_kernel();
	return 0;
}

static void idetape_get_inquiry_results(ide_drive_t *drive)
{
	idetape_tape_t *tape = drive->driver_data;
	struct ide_atapi_pc pc;
	u8 pc_buf[256];
	char fw_rev[4], vendor_id[8], product_id[16];

	idetape_create_inquiry_cmd(&pc);
	pc.buf = &pc_buf[0];
	pc.buf_size = sizeof(pc_buf);

	if (ide_queue_pc_tail(drive, tape->disk, &pc)) {
		printk(KERN_ERR "ide-tape: %s: can't get INQUIRY results\n",
				tape->name);
		return;
	}
	memcpy(vendor_id, &pc.buf[8], 8);
	memcpy(product_id, &pc.buf[16], 16);
	memcpy(fw_rev, &pc.buf[32], 4);

	ide_fixstring(vendor_id, 8, 0);
	ide_fixstring(product_id, 16, 0);
	ide_fixstring(fw_rev, 4, 0);

	printk(KERN_INFO "ide-tape: %s <-> %s: %.8s %.16s rev %.4s\n",
			drive->name, tape->name, vendor_id, product_id, fw_rev);
}

/*
 * Ask the tape about its various parameters. In particular, we will adjust our
 * data transfer buffer	size to the recommended value as returned by the tape.
 */
static void idetape_get_mode_sense_results(ide_drive_t *drive)
{
	idetape_tape_t *tape = drive->driver_data;
	struct ide_atapi_pc pc;
	u8 *caps;
	u8 speed, max_speed;

	idetape_create_mode_sense_cmd(&pc, IDETAPE_CAPABILITIES_PAGE);
	if (ide_queue_pc_tail(drive, tape->disk, &pc)) {
		printk(KERN_ERR "ide-tape: Can't get tape parameters - assuming"
				" some default values\n");
		tape->blk_size = 512;
		put_unaligned(52,   (u16 *)&tape->caps[12]);
		put_unaligned(540,  (u16 *)&tape->caps[14]);
		put_unaligned(6*52, (u16 *)&tape->caps[16]);
		return;
	}
	caps = pc.buf + 4 + pc.buf[3];

	/* convert to host order and save for later use */
	speed = be16_to_cpup((__be16 *)&caps[14]);
	max_speed = be16_to_cpup((__be16 *)&caps[8]);

	*(u16 *)&caps[8] = max_speed;
	*(u16 *)&caps[12] = be16_to_cpup((__be16 *)&caps[12]);
	*(u16 *)&caps[14] = speed;
	*(u16 *)&caps[16] = be16_to_cpup((__be16 *)&caps[16]);

	if (!speed) {
		printk(KERN_INFO "ide-tape: %s: invalid tape speed "
				"(assuming 650KB/sec)\n", drive->name);
		*(u16 *)&caps[14] = 650;
	}
	if (!max_speed) {
		printk(KERN_INFO "ide-tape: %s: invalid max_speed "
				"(assuming 650KB/sec)\n", drive->name);
		*(u16 *)&caps[8] = 650;
	}

	memcpy(&tape->caps, caps, 20);

	/* device lacks locking support according to capabilities page */
	if ((caps[6] & 1) == 0)
		drive->dev_flags &= ~IDE_DFLAG_DOORLOCKING;

	if (caps[7] & 0x02)
		tape->blk_size = 512;
	else if (caps[7] & 0x04)
		tape->blk_size = 1024;
}

#ifdef CONFIG_IDE_PROC_FS
#define ide_tape_devset_get(name, field) \
static int get_##name(ide_drive_t *drive) \
{ \
	idetape_tape_t *tape = drive->driver_data; \
	return tape->field; \
}

#define ide_tape_devset_set(name, field) \
static int set_##name(ide_drive_t *drive, int arg) \
{ \
	idetape_tape_t *tape = drive->driver_data; \
	tape->field = arg; \
	return 0; \
}

#define ide_tape_devset_rw_field(_name, _field) \
ide_tape_devset_get(_name, _field) \
ide_tape_devset_set(_name, _field) \
IDE_DEVSET(_name, DS_SYNC, get_##_name, set_##_name)

#define ide_tape_devset_r_field(_name, _field) \
ide_tape_devset_get(_name, _field) \
IDE_DEVSET(_name, 0, get_##_name, NULL)

static int mulf_tdsc(ide_drive_t *drive)	{ return 1000; }
static int divf_tdsc(ide_drive_t *drive)	{ return   HZ; }
static int divf_buffer(ide_drive_t *drive)	{ return    2; }
static int divf_buffer_size(ide_drive_t *drive)	{ return 1024; }

ide_devset_rw_flag(dsc_overlap, IDE_DFLAG_DSC_OVERLAP);

ide_tape_devset_rw_field(debug_mask, debug_mask);
ide_tape_devset_rw_field(tdsc, best_dsc_rw_freq);

ide_tape_devset_r_field(avg_speed, avg_speed);
ide_tape_devset_r_field(speed, caps[14]);
ide_tape_devset_r_field(buffer, caps[16]);
ide_tape_devset_r_field(buffer_size, buffer_size);

static const struct ide_proc_devset idetape_settings[] = {
	__IDE_PROC_DEVSET(avg_speed,	0, 0xffff, NULL, NULL),
	__IDE_PROC_DEVSET(buffer,	0, 0xffff, NULL, divf_buffer),
	__IDE_PROC_DEVSET(buffer_size,	0, 0xffff, NULL, divf_buffer_size),
	__IDE_PROC_DEVSET(debug_mask,	0, 0xffff, NULL, NULL),
	__IDE_PROC_DEVSET(dsc_overlap,	0,      1, NULL, NULL),
	__IDE_PROC_DEVSET(speed,	0, 0xffff, NULL, NULL),
	__IDE_PROC_DEVSET(tdsc,		IDETAPE_DSC_RW_MIN, IDETAPE_DSC_RW_MAX,
					mulf_tdsc, divf_tdsc),
	{ NULL },
};
#endif

/*
 * The function below is called to:
 *
 * 1. Initialize our various state variables.
 * 2. Ask the tape for its capabilities.
 * 3. Allocate a buffer which will be used for data transfer. The buffer size
 * is chosen based on the recommendation which we received in step 2.
 *
 * Note that at this point ide.c already assigned us an irq, so that we can
 * queue requests here and wait for their completion.
 */
static void idetape_setup(ide_drive_t *drive, idetape_tape_t *tape, int minor)
{
	unsigned long t;
	int speed;
	int buffer_size;
	u16 *ctl = (u16 *)&tape->caps[12];

	drive->pc_callback	 = ide_tape_callback;

	drive->dev_flags |= IDE_DFLAG_DSC_OVERLAP;

	if (drive->hwif->host_flags & IDE_HFLAG_NO_DSC) {
		printk(KERN_INFO "ide-tape: %s: disabling DSC overlap\n",
				 tape->name);
		drive->dev_flags &= ~IDE_DFLAG_DSC_OVERLAP;
	}

	/* Seagate Travan drives do not support DSC overlap. */
	if (strstr((char *)&drive->id[ATA_ID_PROD], "Seagate STT3401"))
		drive->dev_flags &= ~IDE_DFLAG_DSC_OVERLAP;

	tape->minor = minor;
	tape->name[0] = 'h';
	tape->name[1] = 't';
	tape->name[2] = '0' + minor;
	tape->chrdev_dir = IDETAPE_DIR_NONE;

	idetape_get_inquiry_results(drive);
	idetape_get_mode_sense_results(drive);
	ide_tape_get_bsize_from_bdesc(drive);
	tape->user_bs_factor = 1;
	tape->buffer_size = *ctl * tape->blk_size;
	while (tape->buffer_size > 0xffff) {
		printk(KERN_NOTICE "ide-tape: decreasing stage size\n");
		*ctl /= 2;
		tape->buffer_size = *ctl * tape->blk_size;
	}
	buffer_size = tape->buffer_size;

	/* select the "best" DSC read/write polling freq */
	speed = max(*(u16 *)&tape->caps[14], *(u16 *)&tape->caps[8]);

	t = (IDETAPE_FIFO_THRESHOLD * tape->buffer_size * HZ) / (speed * 1000);

	/*
	 * Ensure that the number we got makes sense; limit it within
	 * IDETAPE_DSC_RW_MIN and IDETAPE_DSC_RW_MAX.
	 */
	tape->best_dsc_rw_freq = clamp_t(unsigned long, t, IDETAPE_DSC_RW_MIN,
					 IDETAPE_DSC_RW_MAX);
	printk(KERN_INFO "ide-tape: %s <-> %s: %dKBps, %d*%dkB buffer, "
		"%lums tDSC%s\n",
		drive->name, tape->name, *(u16 *)&tape->caps[14],
		(*(u16 *)&tape->caps[16] * 512) / tape->buffer_size,
		tape->buffer_size / 1024,
		tape->best_dsc_rw_freq * 1000 / HZ,
		(drive->dev_flags & IDE_DFLAG_USING_DMA) ? ", DMA" : "");

	ide_proc_register_driver(drive, tape->driver);
}

static void ide_tape_remove(ide_drive_t *drive)
{
	idetape_tape_t *tape = drive->driver_data;

	ide_proc_unregister_driver(drive, tape->driver);
	device_del(&tape->dev);
	ide_unregister_region(tape->disk);

	mutex_lock(&idetape_ref_mutex);
	put_device(&tape->dev);
	mutex_unlock(&idetape_ref_mutex);
}

static void ide_tape_release(struct device *dev)
{
	struct ide_tape_obj *tape = to_ide_drv(dev, ide_tape_obj);
	ide_drive_t *drive = tape->drive;
	struct gendisk *g = tape->disk;

	BUG_ON(tape->valid);

	drive->dev_flags &= ~IDE_DFLAG_DSC_OVERLAP;
	drive->driver_data = NULL;
	device_destroy(idetape_sysfs_class, MKDEV(IDETAPE_MAJOR, tape->minor));
	device_destroy(idetape_sysfs_class,
			MKDEV(IDETAPE_MAJOR, tape->minor + 128));
	idetape_devs[tape->minor] = NULL;
	g->private_data = NULL;
	put_disk(g);
	kfree(tape);
}

#ifdef CONFIG_IDE_PROC_FS
static int proc_idetape_read_name
	(char *page, char **start, off_t off, int count, int *eof, void *data)
{
	ide_drive_t	*drive = (ide_drive_t *) data;
	idetape_tape_t	*tape = drive->driver_data;
	char		*out = page;
	int		len;

	len = sprintf(out, "%s\n", tape->name);
	PROC_IDE_READ_RETURN(page, start, off, count, eof, len);
}

static ide_proc_entry_t idetape_proc[] = {
	{ "capacity",	S_IFREG|S_IRUGO,	proc_ide_read_capacity, NULL },
	{ "name",	S_IFREG|S_IRUGO,	proc_idetape_read_name,	NULL },
	{ NULL, 0, NULL, NULL }
};

static ide_proc_entry_t *ide_tape_proc_entries(ide_drive_t *drive)
{
	return idetape_proc;
}

static const struct ide_proc_devset *ide_tape_proc_devsets(ide_drive_t *drive)
{
	return idetape_settings;
}
#endif

static int ide_tape_probe(ide_drive_t *);

static struct ide_driver idetape_driver = {
	.gen_driver = {
		.owner		= THIS_MODULE,
		.name		= "ide-tape",
		.bus		= &ide_bus_type,
	},
	.probe			= ide_tape_probe,
	.remove			= ide_tape_remove,
	.version		= IDETAPE_VERSION,
	.do_request		= idetape_do_request,
#ifdef CONFIG_IDE_PROC_FS
	.proc_entries		= ide_tape_proc_entries,
	.proc_devsets		= ide_tape_proc_devsets,
#endif
};

/* Our character device supporting functions, passed to register_chrdev. */
static const struct file_operations idetape_fops = {
	.owner		= THIS_MODULE,
	.read		= idetape_chrdev_read,
	.write		= idetape_chrdev_write,
	.ioctl		= idetape_chrdev_ioctl,
	.open		= idetape_chrdev_open,
	.release	= idetape_chrdev_release,
};

static int idetape_open(struct block_device *bdev, fmode_t mode)
{
	struct ide_tape_obj *tape = ide_tape_get(bdev->bd_disk, false, 0);

	if (!tape)
		return -ENXIO;

	return 0;
}

static int idetape_release(struct gendisk *disk, fmode_t mode)
{
	struct ide_tape_obj *tape = ide_drv_g(disk, ide_tape_obj);

	ide_tape_put(tape);
	return 0;
}

static int idetape_ioctl(struct block_device *bdev, fmode_t mode,
			unsigned int cmd, unsigned long arg)
{
	struct ide_tape_obj *tape = ide_drv_g(bdev->bd_disk, ide_tape_obj);
	ide_drive_t *drive = tape->drive;
	int err = generic_ide_ioctl(drive, bdev, cmd, arg);
	if (err == -EINVAL)
		err = idetape_blkdev_ioctl(drive, cmd, arg);
	return err;
}

static struct block_device_operations idetape_block_ops = {
	.owner		= THIS_MODULE,
	.open		= idetape_open,
	.release	= idetape_release,
	.locked_ioctl	= idetape_ioctl,
};

static int ide_tape_probe(ide_drive_t *drive)
{
	idetape_tape_t *tape;
	struct gendisk *g;
	int minor;

	if (!strstr("ide-tape", drive->driver_req))
		goto failed;

	if (drive->media != ide_tape)
		goto failed;

	if ((drive->dev_flags & IDE_DFLAG_ID_READ) &&
	    ide_check_atapi_device(drive, DRV_NAME) == 0) {
		printk(KERN_ERR "ide-tape: %s: not supported by this version of"
				" the driver\n", drive->name);
		goto failed;
	}
	tape = kzalloc(sizeof(idetape_tape_t), GFP_KERNEL);
	if (tape == NULL) {
		printk(KERN_ERR "ide-tape: %s: Can't allocate a tape struct\n",
				drive->name);
		goto failed;
	}

	g = alloc_disk(1 << PARTN_BITS);
	if (!g)
		goto out_free_tape;

	ide_init_disk(g, drive);

	tape->dev.parent = &drive->gendev;
	tape->dev.release = ide_tape_release;
	dev_set_name(&tape->dev, dev_name(&drive->gendev));

	if (device_register(&tape->dev))
		goto out_free_disk;

	tape->drive = drive;
	tape->driver = &idetape_driver;
	tape->disk = g;

	g->private_data = &tape->driver;

	drive->driver_data = tape;

	mutex_lock(&idetape_ref_mutex);
	for (minor = 0; idetape_devs[minor]; minor++)
		;
	idetape_devs[minor] = tape;
	mutex_unlock(&idetape_ref_mutex);

	idetape_setup(drive, tape, minor);

	device_create(idetape_sysfs_class, &drive->gendev,
		      MKDEV(IDETAPE_MAJOR, minor), NULL, "%s", tape->name);
	device_create(idetape_sysfs_class, &drive->gendev,
		      MKDEV(IDETAPE_MAJOR, minor + 128), NULL,
		      "n%s", tape->name);

	g->fops = &idetape_block_ops;
	ide_register_region(g);

	return 0;

out_free_disk:
	put_disk(g);
out_free_tape:
	kfree(tape);
failed:
	return -ENODEV;
}

static void __exit idetape_exit(void)
{
	driver_unregister(&idetape_driver.gen_driver);
	class_destroy(idetape_sysfs_class);
	unregister_chrdev(IDETAPE_MAJOR, "ht");
}

static int __init idetape_init(void)
{
	int error = 1;
	idetape_sysfs_class = class_create(THIS_MODULE, "ide_tape");
	if (IS_ERR(idetape_sysfs_class)) {
		idetape_sysfs_class = NULL;
		printk(KERN_ERR "Unable to create sysfs class for ide tapes\n");
		error = -EBUSY;
		goto out;
	}

	if (register_chrdev(IDETAPE_MAJOR, "ht", &idetape_fops)) {
		printk(KERN_ERR "ide-tape: Failed to register chrdev"
				" interface\n");
		error = -EBUSY;
		goto out_free_class;
	}

	error = driver_register(&idetape_driver.gen_driver);
	if (error)
		goto out_free_driver;

	return 0;

out_free_driver:
	driver_unregister(&idetape_driver.gen_driver);
out_free_class:
	class_destroy(idetape_sysfs_class);
out:
	return error;
}

MODULE_ALIAS("ide:*m-tape*");
module_init(idetape_init);
module_exit(idetape_exit);
MODULE_ALIAS_CHARDEV_MAJOR(IDETAPE_MAJOR);
MODULE_DESCRIPTION("ATAPI Streaming TAPE Driver");
MODULE_LICENSE("GPL");<|MERGE_RESOLUTION|>--- conflicted
+++ resolved
@@ -276,27 +276,6 @@
 }
 
 /*
-<<<<<<< HEAD
- * The variables below are used for the character device interface. Additional
- * state variables are defined in our ide_drive_t structure.
- */
-static struct ide_tape_obj *idetape_devs[MAX_HWIFS * MAX_DRIVES];
-
-static struct ide_tape_obj *ide_tape_chrdev_get(unsigned int i)
-{
-	struct ide_tape_obj *tape = NULL;
-
-	mutex_lock(&idetape_ref_mutex);
-	tape = idetape_devs[i];
-	if (tape)
-		get_device(&tape->dev);
-	mutex_unlock(&idetape_ref_mutex);
-	return tape;
-}
-
-/*
-=======
->>>>>>> ad7c52d0
  * called on each failed packet command retry to analyze the request sense. We
  * currently do not utilize this information.
  */
@@ -392,11 +371,7 @@
 		}
 
 		tape->first_frame += blocks;
-<<<<<<< HEAD
 		rq->resid_len -= blocks * tape->blk_size;
-=======
-		rq->data_len -= blocks * tape->blk_size;
->>>>>>> ad7c52d0
 
 		if (pc->error) {
 			uptodate = 0;
@@ -604,11 +579,7 @@
 				   struct ide_atapi_pc *pc, struct request *rq,
 				   u8 opcode)
 {
-<<<<<<< HEAD
 	unsigned int length = blk_rq_sectors(rq);
-=======
-	unsigned int length = rq->nr_sectors;
->>>>>>> ad7c52d0
 
 	ide_init_pc(pc);
 	put_unaligned(cpu_to_be32(length), (unsigned int *) &pc->c[1]);
@@ -639,13 +610,8 @@
 	struct ide_cmd cmd;
 	u8 stat;
 
-<<<<<<< HEAD
 	debug_log(DBG_SENSE, "sector: %llu, nr_sectors: %u\n"
 		  (unsigned long long)blk_rq_pos(rq), blk_rq_sectors(rq));
-=======
-	debug_log(DBG_SENSE, "sector: %llu, nr_sectors: %lu\n",
-		  (unsigned long long)rq->sector, rq->nr_sectors);
->>>>>>> ad7c52d0
 
 	if (!(blk_special_request(rq) || blk_sense_request(rq))) {
 		/* We do not support buffer cache originated requests. */
@@ -849,11 +815,7 @@
 	if (tape->chrdev_dir != IDETAPE_DIR_READ)
 		return;
 
-<<<<<<< HEAD
-	clear_bit(IDE_AFLAG_FILEMARK, &drive->atapi_flags);
-=======
 	clear_bit(ilog2(IDE_AFLAG_FILEMARK), &drive->atapi_flags);
->>>>>>> ad7c52d0
 	tape->valid = 0;
 	if (tape->buf != NULL) {
 		kfree(tape->buf);
@@ -925,11 +887,7 @@
 	rq->cmd_type = REQ_TYPE_SPECIAL;
 	rq->cmd[13] = cmd;
 	rq->rq_disk = tape->disk;
-<<<<<<< HEAD
 	rq->__sector = tape->first_frame;
-=======
-	rq->sector = tape->first_frame;
->>>>>>> ad7c52d0
 
 	if (size) {
 		ret = blk_rq_map_kern(drive->queue, rq, tape->buf, size,
@@ -941,11 +899,7 @@
 	blk_execute_rq(drive->queue, tape->disk, rq, 0);
 
 	/* calculate the number of transferred bytes and update buffer state */
-<<<<<<< HEAD
 	size -= rq->resid_len;
-=======
-	size -= rq->data_len;
->>>>>>> ad7c52d0
 	tape->cur = tape->buf;
 	if (cmd == REQ_IDETAPE_READ)
 		tape->valid = size;
@@ -1017,7 +971,6 @@
 {
 	idetape_tape_t *tape = drive->driver_data;
 	int rc;
-<<<<<<< HEAD
 
 	BUG_ON(dir != IDETAPE_DIR_READ && dir != IDETAPE_DIR_WRITE);
 
@@ -1042,32 +995,6 @@
 	tape->chrdev_dir = dir;
 	tape->cur = tape->buf;
 
-=======
-
-	BUG_ON(dir != IDETAPE_DIR_READ && dir != IDETAPE_DIR_WRITE);
-
-	if (tape->chrdev_dir == dir)
-		return 0;
-
-	if (tape->chrdev_dir == IDETAPE_DIR_READ)
-		ide_tape_discard_merge_buffer(drive, 1);
-	else if (tape->chrdev_dir == IDETAPE_DIR_WRITE) {
-		ide_tape_flush_merge_buffer(drive);
-		idetape_flush_tape_buffers(drive);
-	}
-
-	if (tape->buf || tape->valid) {
-		printk(KERN_ERR "ide-tape: valid should be 0 now\n");
-		tape->valid = 0;
-	}
-
-	tape->buf = kmalloc(tape->buffer_size, GFP_KERNEL);
-	if (!tape->buf)
-		return -ENOMEM;
-	tape->chrdev_dir = dir;
-	tape->cur = tape->buf;
-
->>>>>>> ad7c52d0
 	/*
 	 * Issue a 0 rw command to ensure that DSC handshake is
 	 * switched from completion mode to buffer available mode.  No
@@ -1181,12 +1108,8 @@
 
 	if (tape->chrdev_dir == IDETAPE_DIR_READ) {
 		tape->valid = 0;
-<<<<<<< HEAD
-		if (test_and_clear_bit(IDE_AFLAG_FILEMARK, &drive->atapi_flags))
-=======
 		if (test_and_clear_bit(ilog2(IDE_AFLAG_FILEMARK),
 				       &drive->atapi_flags))
->>>>>>> ad7c52d0
 			++count;
 		ide_tape_discard_merge_buffer(drive, 0);
 	}
@@ -1257,12 +1180,8 @@
 		/* refill if staging buffer is empty */
 		if (!tape->valid) {
 			/* If we are at a filemark, nothing more to read */
-<<<<<<< HEAD
-			if (test_bit(IDE_AFLAG_FILEMARK, &drive->atapi_flags))
-=======
 			if (test_bit(ilog2(IDE_AFLAG_FILEMARK),
 				     &drive->atapi_flags))
->>>>>>> ad7c52d0
 				break;
 			/* read */
 			if (idetape_queue_rw_tail(drive, REQ_IDETAPE_READ,
@@ -1280,11 +1199,7 @@
 		done += todo;
 	}
 
-<<<<<<< HEAD
-	if (!done && test_bit(IDE_AFLAG_FILEMARK, &drive->atapi_flags)) {
-=======
 	if (!done && test_bit(ilog2(IDE_AFLAG_FILEMARK), &drive->atapi_flags)) {
->>>>>>> ad7c52d0
 		debug_log(DBG_SENSE, "%s: spacing over filemark\n", tape->name);
 
 		idetape_space_over_filemarks(drive, MTFSF, 1);
