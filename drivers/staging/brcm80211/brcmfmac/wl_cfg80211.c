--- conflicted
+++ resolved
@@ -597,16 +597,8 @@
 		err = -EINVAL;
 		goto done;
 	}
-<<<<<<< HEAD
+
 	infra = cpu_to_le32(infra);
-	ap = cpu_to_le32(ap);
-	wdev = ndev->ieee80211_ptr;
-	wdev->iftype = type;
-	WL_DBG("%s : ap (%d), infra (%d)\n", ndev->name, ap, infra);
-=======
-
-	infra = cpu_to_le32(infra);
->>>>>>> d762f438
 	err = wl_dev_ioctl(ndev, WLC_SET_INFRA, &infra, sizeof(infra));
 	if (unlikely(err)) {
 		WL_ERR("WLC_SET_INFRA error (%d)\n", err);
@@ -791,11 +783,6 @@
 		if (sr->ssid.SSID_len) {
 			memcpy(sr->ssid.SSID, ssids->ssid, sr->ssid.SSID_len);
 			sr->ssid.SSID_len = cpu_to_le32(sr->ssid.SSID_len);
-<<<<<<< HEAD
-			WL_DBG("Specific scan ssid=\"%s\" len=%d\n",
-			       sr->ssid.SSID, sr->ssid.SSID_len);
-=======
->>>>>>> d762f438
 			spec_scan = true;
 		} else {
 			WL_SCAN("Broadcast scan\n");
@@ -884,11 +871,7 @@
 	err = wl_dev_ioctl(dev, WLC_GET_VAR, &var, len);
 	if (unlikely(err))
 		WL_ERR("error (%d)\n", err);
-<<<<<<< HEAD
-	}
-=======
-
->>>>>>> d762f438
+
 	*retval = le32_to_cpu(var.val);
 
 	return err;
@@ -1072,24 +1055,6 @@
 	} else {
 		memcpy(join_params.params.bssid, ether_bcast, ETH_ALEN);
 	}
-<<<<<<< HEAD
-	chan = params->channel;
-	if (chan)
-		wl->channel = ieee80211_frequency_to_channel(chan->center_freq);
-	/*
-	 ** Join with specific BSSID and cached SSID
-	 ** If SSID is zero join based on BSSID only
-	 */
-	memset(&join_params, 0, sizeof(join_params));
-	memcpy((void *)join_params.ssid.SSID, (void *)params->ssid,
-	       params->ssid_len);
-	join_params.ssid.SSID_len = cpu_to_le32(params->ssid_len);
-	if (params->bssid)
-		memcpy(&join_params.params.bssid, params->bssid,
-		       ETH_ALEN);
-	else
-		memset(&join_params.params.bssid, 0, ETH_ALEN);
-=======
 	wl_update_prof(wl, NULL, &join_params.params.bssid, WL_PROF_BSSID);
 
 	/* Channel */
@@ -1117,7 +1082,6 @@
 		wl->channel = 0;
 
 	wl->ibss_starter = false;
->>>>>>> d762f438
 
 
 	err = wl_dev_ioctl(dev, WLC_SET_SSID, &join_params, join_params_size);
@@ -1460,18 +1424,11 @@
 	memcpy(&join_params.ssid.SSID, sme->ssid, join_params.ssid.SSID_len);
 	join_params.ssid.SSID_len = cpu_to_le32(join_params.ssid.SSID_len);
 	wl_update_prof(wl, NULL, &join_params.ssid, WL_PROF_SSID);
-<<<<<<< HEAD
-	memcpy(join_params.params.bssid, ether_bcast, ETH_ALEN);
-
-	wl_ch_to_chanspec(wl->channel, &join_params, &join_params_size);
-	WL_DBG("join_param_size %zu\n", join_params_size);
-=======
 
 	if (sme->bssid)
 		memcpy(join_params.params.bssid, sme->bssid, ETH_ALEN);
 	else
 		memcpy(join_params.params.bssid, ether_bcast, ETH_ALEN);
->>>>>>> d762f438
 
 	if (join_params.ssid.SSID_len < IEEE80211_MAX_SSID_LEN) {
 		WL_CONN("ssid \"%s\", len (%d)\n",
@@ -1500,21 +1457,6 @@
 
 	WL_TRACE("Enter. Reason code = %d\n", reason_code);
 	CHECK_SYS_UP();
-<<<<<<< HEAD
-	act = *(bool *) wl_read_prof(wl, WL_PROF_ACT);
-	if (likely(act)) {
-		scbval.val = reason_code;
-		memcpy(&scbval.ea, &wl->bssid, ETH_ALEN);
-		scbval.val = cpu_to_le32(scbval.val);
-		err = wl_dev_ioctl(dev, WLC_DISASSOC, &scbval,
-				sizeof(scb_val_t));
-		if (unlikely(err)) {
-			WL_ERR("error (%d)\n", err);
-			return err;
-		}
-	}
-=======
->>>>>>> d762f438
 
 	clear_bit(WL_STATUS_CONNECTED, &wl->status);
 
@@ -1628,10 +1570,7 @@
 		WL_ERR("WLC_GET_WSEC error (%d)\n", err);
 		goto done;
 	}
-<<<<<<< HEAD
-=======
-
->>>>>>> d762f438
+
 	wsec = le32_to_cpu(wsec);
 	if (wsec & WEP_ENABLED) {
 		/* Just select a new current key */
@@ -2031,12 +1970,8 @@
 
 	pm = enabled ? PM_FAST : PM_OFF;
 	pm = cpu_to_le32(pm);
-<<<<<<< HEAD
-	WL_DBG("power save %s\n", (pm ? "enabled" : "disabled"));
-=======
 	WL_INFO("power save %s\n", (pm ? "enabled" : "disabled"));
 
->>>>>>> d762f438
 	err = wl_dev_ioctl(dev, WLC_SET_PM, &pm, sizeof(pm));
 	if (unlikely(err)) {
 		if (err == -ENODEV)
@@ -2165,8 +2100,6 @@
 	struct wl_priv *wl = wiphy_to_wl(wiphy);
 	struct net_device *ndev = wl_to_ndev(wl);
 
-<<<<<<< HEAD
-=======
 	WL_TRACE("Enter\n");
 
 	/*
@@ -2195,7 +2128,6 @@
 		rtnl_lock();
 	}
 
->>>>>>> d762f438
 	set_bit(WL_STATUS_SCAN_ABORTING, &wl->status);
 	if (test_bit(WL_STATUS_READY, &wl->status))
 		wl_term_iscan(wl);
@@ -2238,18 +2170,10 @@
 
 	WL_CONN("No of elements %d\n", pmk_list->pmkids.npmkid);
 	for (i = 0; i < pmk_list->pmkids.npmkid; i++) {
-<<<<<<< HEAD
-		WL_DBG("PMKID[%d]: %pM =\n", i,
-			&pmk_list->pmkids.pmkid[i].BSSID);
-		for (j = 0; j < WLAN_PMKID_LEN; j++) {
-			WL_DBG("%02x\n", pmk_list->pmkids.pmkid[i].PMKID[j]);
-		}
-=======
 		WL_CONN("PMKID[%d]: %pM =\n", i,
 			&pmk_list->pmkids.pmkid[i].BSSID);
 		for (j = 0; j < WLAN_PMKID_LEN; j++)
 			WL_CONN("%02x\n", pmk_list->pmkids.pmkid[i].PMKID[j]);
->>>>>>> d762f438
 	}
 
 	if (likely(!err))
@@ -2286,13 +2210,8 @@
 
 	WL_CONN("set_pmksa,IW_PMKSA_ADD - PMKID: %pM =\n",
 	       &wl->pmk_list->pmkids.pmkid[wl->pmk_list->pmkids.npmkid].BSSID);
-<<<<<<< HEAD
-	for (i = 0; i < WLAN_PMKID_LEN; i++) {
-		WL_DBG("%02x\n",
-=======
 	for (i = 0; i < WLAN_PMKID_LEN; i++)
 		WL_CONN("%02x\n",
->>>>>>> d762f438
 		       wl->pmk_list->pmkids.pmkid[wl->pmk_list->pmkids.npmkid].
 		       PMKID[i]);
 
@@ -2318,14 +2237,8 @@
 
 	WL_CONN("del_pmksa,IW_PMKSA_REMOVE - PMKID: %pM =\n",
 	       &pmkid.pmkid[0].BSSID);
-<<<<<<< HEAD
-	for (i = 0; i < WLAN_PMKID_LEN; i++) {
-		WL_DBG("%02x\n", pmkid.pmkid[0].PMKID[i]);
-	}
-=======
 	for (i = 0; i < WLAN_PMKID_LEN; i++)
 		WL_CONN("%02x\n", pmkid.pmkid[0].PMKID[i]);
->>>>>>> d762f438
 
 	for (i = 0; i < wl->pmk_list->pmkids.npmkid; i++)
 		if (!memcmp
@@ -2516,19 +2429,6 @@
 	struct cfg80211_bss *bss;
 	struct ieee80211_supported_band *band;
 	s32 err = 0;
-<<<<<<< HEAD
-
-	if (unlikely(le32_to_cpu(bi->length) > WL_BSS_INFO_MAX)) {
-		WL_DBG("Beacon is larger than buffer. Discarding\n");
-		return err;
-	}
-	notif_bss_info =
-	    kzalloc(sizeof(*notif_bss_info) + sizeof(*mgmt) - sizeof(u8) +
-		    WL_BSS_INFO_MAX, GFP_KERNEL);
-	if (unlikely(!notif_bss_info)) {
-		WL_ERR("notif_bss_info alloc failed\n");
-		return -ENOMEM;
-=======
 	u16 channel;
 	u32 freq;
 	u64 notify_timestamp;
@@ -2541,7 +2441,6 @@
 	if (unlikely(le32_to_cpu(bi->length) > WL_BSS_INFO_MAX)) {
 		WL_ERR("Bss info is larger than buffer. Discarding\n");
 		return 0;
->>>>>>> d762f438
 	}
 
 	channel = bi->ctl_ch ? bi->ctl_ch :
@@ -2551,53 +2450,6 @@
 		band = wiphy->bands[IEEE80211_BAND_2GHZ];
 	else
 		band = wiphy->bands[IEEE80211_BAND_5GHZ];
-<<<<<<< HEAD
-	notif_bss_info->rssi = bi->RSSI;
-	memcpy(mgmt->bssid, &bi->BSSID, ETH_ALEN);
-	mgmt_type = wl->active_scan ?
-		IEEE80211_STYPE_PROBE_RESP : IEEE80211_STYPE_BEACON;
-	if (!memcmp(bi->SSID, sr->ssid.SSID, bi->SSID_len)) {
-		mgmt->frame_control = cpu_to_le16(IEEE80211_FTYPE_MGMT |
-							mgmt_type);
-	}
-	beacon_proberesp = wl->active_scan ?
-		(struct beacon_proberesp *)&mgmt->u.probe_resp :
-		(struct beacon_proberesp *)&mgmt->u.beacon;
-	beacon_proberesp->timestamp = 0;
-	beacon_proberesp->beacon_int = cpu_to_le16(bi->beacon_period);
-	beacon_proberesp->capab_info = cpu_to_le16(bi->capability);
-	wl_rst_ie(wl);
-	/*
-	* wl_add_ie is not necessary because it can only add duplicated
-	* SSID, rate information to frame_buf
-	*/
-	/*
-	* wl_add_ie(wl, WLAN_EID_SSID, bi->SSID_len, bi->SSID);
-	* wl_add_ie(wl, WLAN_EID_SUPP_RATES, bi->rateset.count,
-	* bi->rateset.rates);
-	*/
-	wl_mrg_ie(wl, ((u8 *) bi) + bi->ie_offset, bi->ie_length);
-	wl_cp_ie(wl, beacon_proberesp->variable, WL_BSS_INFO_MAX -
-		 offsetof(struct wl_cfg80211_bss_info, frame_buf));
-	notif_bss_info->frame_len =
-	    offsetof(struct ieee80211_mgmt,
-		     u.beacon.variable) + wl_get_ielen(wl);
-	freq = ieee80211_channel_to_frequency(notif_bss_info->channel,
-					      band->band);
-
-	channel = ieee80211_get_channel(wiphy, freq);
-
-	WL_DBG("SSID : \"%s\", rssi %d, channel %d, capability : 0x04%x, bssid %pM\n",
-	       bi->SSID,
-	       notif_bss_info->rssi, notif_bss_info->channel,
-	       mgmt->u.beacon.capab_info, &bi->BSSID);
-
-	signal = notif_bss_info->rssi * 100;
-	if (unlikely(!cfg80211_inform_bss_frame(wiphy, channel, mgmt,
-						le16_to_cpu
-						(notif_bss_info->frame_len),
-						signal, GFP_KERNEL))) {
-=======
 
 	freq = ieee80211_channel_to_frequency(channel, band->band);
 	notify_channel = ieee80211_get_channel(wiphy, freq);
@@ -2623,7 +2475,6 @@
 		notify_ielen, notify_signal, GFP_KERNEL);
 
 	if (unlikely(!bss)) {
->>>>>>> d762f438
 		WL_ERR("cfg80211_inform_bss_frame error\n");
 		return -EINVAL;
 	}
@@ -2708,11 +2559,7 @@
 static bool wl_is_linkup(struct wl_priv *wl, const wl_event_msg_t *e)
 {
 	u32 event = be32_to_cpu(e->event_type);
-<<<<<<< HEAD
-	u16 flags = be16_to_cpu(e->flags);
-=======
 	u32 status = be32_to_cpu(e->status);
->>>>>>> d762f438
 
 	if (event == WLC_E_SET_SSID && status == WLC_E_STATUS_SUCCESS) {
 		WL_CONN("Processing set ssid\n");
@@ -2739,10 +2586,7 @@
 {
 	u32 event = be32_to_cpu(e->event_type);
 	u32 status = be32_to_cpu(e->status);
-<<<<<<< HEAD
-=======
 	u16 flags = be16_to_cpu(e->flags);
->>>>>>> d762f438
 
 	if (event == WLC_E_LINK && status == WLC_E_STATUS_NO_NETWORKS) {
 		WL_CONN("Processing Link %s & no network found\n",
@@ -2969,43 +2813,12 @@
 
 	ssid = (struct wlc_ssid *)wl_read_prof(wl, WL_PROF_SSID);
 
-<<<<<<< HEAD
-	rtnl_lock();
-	if (unlikely(!bss)) {
-		WL_DBG("Could not find the AP\n");
-		*(u32 *) wl->extra_buf = cpu_to_le32(WL_EXTRA_BUF_MAX);
-		err = wl_dev_ioctl(wl_to_ndev(wl), WLC_GET_BSS_INFO,
-				wl->extra_buf, WL_EXTRA_BUF_MAX);
-		if (unlikely(err)) {
-			WL_ERR("Could not get bss info %d\n", err);
-			goto update_bss_info_out;
-		}
-		bi = (struct wl_bss_info *)(wl->extra_buf + 4);
-		if (unlikely(memcmp(&bi->BSSID, &wl->bssid, ETH_ALEN))) {
-			err = -EIO;
-			goto update_bss_info_out;
-		}
-		err = wl_inform_single_bss(wl, bi);
-		if (unlikely(err))
-			goto update_bss_info_out;
-
-		ie = ((u8 *)bi) + bi->ie_offset;
-		ie_len = bi->ie_length;
-		beacon_interval = cpu_to_le16(bi->beacon_period);
-	} else {
-		WL_DBG("Found the AP in the list - BSSID %pM\n", bss->bssid);
-		ie = bss->information_elements;
-		ie_len = bss->len_information_elements;
-		beacon_interval = bss->beacon_interval;
-		cfg80211_put_bss(bss);
-=======
 	*(u32 *)wl->extra_buf = cpu_to_le32(WL_EXTRA_BUF_MAX);
 	err = wl_dev_ioctl(wl_to_ndev(wl), WLC_GET_BSS_INFO,
 			wl->extra_buf, WL_EXTRA_BUF_MAX);
 	if (unlikely(err)) {
 		WL_ERR("Could not get bss info %d\n", err);
 		goto update_bss_info_out;
->>>>>>> d762f438
 	}
 
 	bi = (struct wl_bss_info *)(wl->extra_buf + 4);
@@ -3160,10 +2973,7 @@
 	bss_list = wl->bss_list;
 	memset(bss_list, 0, len);
 	bss_list->buflen = cpu_to_le32(len);
-<<<<<<< HEAD
-=======
-
->>>>>>> d762f438
+
 	err = wl_dev_ioctl(ndev, WLC_SCAN_RESULTS, bss_list, len);
 	if (unlikely(err)) {
 		WL_ERR("%s Scan_results error (%d)\n", ndev->name, err);
@@ -3395,13 +3205,8 @@
 	results->buflen = le32_to_cpu(results->buflen);
 	results->version = le32_to_cpu(results->version);
 	results->count = le32_to_cpu(results->count);
-<<<<<<< HEAD
-	WL_DBG("results->count = %d\n", results->count);
-	WL_DBG("results->buflen = %d\n", results->buflen);
-=======
 	WL_SCAN("results->count = %d\n", results->count);
 	WL_SCAN("results->buflen = %d\n", results->buflen);
->>>>>>> d762f438
 	*status = le32_to_cpu(list_buf->status);
 	*bss_list = results;
 
@@ -3828,11 +3633,6 @@
 		return err;
 	}
 	infra = cpu_to_le32(infra);
-<<<<<<< HEAD
-	ap = cpu_to_le32(ap);
-	WL_DBG("%s ap (%d), infra (%d)\n", ndev->name, ap, infra);
-=======
->>>>>>> d762f438
 	err = wl_dev_ioctl(ndev, WLC_SET_INFRA, &infra, sizeof(infra));
 	if (unlikely(err)) {
 		WL_ERR("WLC_SET_INFRA error (%d)\n", err);
