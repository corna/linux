--- conflicted
+++ resolved
@@ -925,14 +925,9 @@
 /* We give fast paths for the really cool registers */
 #define NEEDS_FORCE_WAKE(dev_priv, reg) \
 	(((dev_priv)->info->gen >= 6) && \
-<<<<<<< HEAD
-	((reg) < 0x40000) && \
-	((reg) != FORCEWAKE))
-=======
 	 ((reg) < 0x40000) &&		 \
 	 ((reg) != FORCEWAKE) &&	 \
 	 ((reg) != ECOBUS))
->>>>>>> 6350323a
 
 #define __i915_read(x, y) \
 u##x i915_read##x(struct drm_i915_private *dev_priv, u32 reg) { \
