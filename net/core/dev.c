--- conflicted
+++ resolved
@@ -1707,14 +1707,9 @@
 	}
 
 	switch (skb->protocol) {
-<<<<<<< HEAD
 	case htons(ETH_P_IP):
-		ip_proto = ip_hdr(skb)->protocol;
-=======
-	case __constant_htons(ETH_P_IP):
 		if (!(ip_hdr(skb)->frag_off & htons(IP_MF | IP_OFFSET)))
 			ip_proto = ip_hdr(skb)->protocol;
->>>>>>> 05238204
 		addr1 = ip_hdr(skb)->saddr;
 		addr2 = ip_hdr(skb)->daddr;
 		ihl = ip_hdr(skb)->ihl;
